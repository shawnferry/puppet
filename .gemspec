--- conflicted
+++ resolved
@@ -38,9 +38,8 @@
   s.add_runtime_dependency(%q<hiera>, [">= 2.0", "< 4"])
   # PUP-7115 - return to a gem dependency in Puppet 5
   # s.add_runtime_dependency(%q<semantic_puppet>, ['>= 0.1.3', '< 2'])
+  # i18n support (gettext-setup and dependencies)
   s.add_runtime_dependency(%q<gettext-setup>, [">= 0.10", "< 1"])
-<<<<<<< HEAD
-=======
   s.add_runtime_dependency(%q<locale>, "~> 2.1")
   # Hiera has an unbound dependency on json_pure
   # json_pure 2.0.2+ officially requires Ruby >= 2.0, but should have specified that in 2.0
@@ -82,5 +81,4 @@
       end
     end
   end
->>>>>>> 8f9e1995
 end