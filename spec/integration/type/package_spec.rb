--- conflicted
+++ resolved
@@ -8,15 +8,11 @@
   end
 
   def provider_name(os)
-<<<<<<< HEAD
     if Facter.value(:operatingsystem) == 'Solaris' && Puppet::Util::Package.versioncmp(Facter.value(:kernelrelease), '5.11') >= 0
       :pkg
     else
-      {"Ubuntu" => :apt, "Debian" => :apt, "Darwin" => :pkgdmg, "RedHat" => :up2date, "Fedora" => :yum, "FreeBSD" => :ports, "OpenBSD" => :openbsd, "Solaris" => :sun}[os]
+      {"Ubuntu" => :apt, "Debian" => :apt, "Darwin" => :pkgdmg, "RedHat" => :up2date, "Fedora" => :yum, "FreeBSD" => :ports, "OpenBSD" => :openbsd, "Solaris" => :sun, "DragonFly" => :pkgin}[os]
     end
-=======
-    {"Ubuntu" => :apt, "Debian" => :apt, "Darwin" => :pkgdmg, "RedHat" => :up2date, "Fedora" => :yum, "FreeBSD" => :ports, "OpenBSD" => :openbsd, "Solaris" => :sun, "DragonFly" => :pkgin}[os]
->>>>>>> bf901d08
   end
 
   it "should have a default provider" do
