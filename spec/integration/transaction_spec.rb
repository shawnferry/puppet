--- conflicted
+++ resolved
@@ -1,10 +1,6 @@
 #!/usr/bin/env rspec
 require 'spec_helper'
 
-<<<<<<< HEAD
-require 'puppet_spec/files'
-=======
->>>>>>> c833fde3
 require 'puppet/transaction'
 
 describe Puppet::Transaction do
@@ -93,11 +89,7 @@
 
   it "should not apply host resources on device" do
     catalog = Puppet::Resource::Catalog.new
-<<<<<<< HEAD
-    resource = Puppet::Type.type(:file).new :path => "/foo/bar", :backup => false
-=======
     resource = Puppet::Type.type(:file).new :path => make_absolute("/foo/bar"), :backup => false
->>>>>>> c833fde3
     catalog.add_resource resource
 
     transaction = Puppet::Transaction.new(catalog)
@@ -226,11 +218,7 @@
     FileTest.should be_exists(newfile)
   end
 
-<<<<<<< HEAD
-  it "should still trigger skipped resources", :'fails_on_ruby_1.9.2' => true do
-=======
   it "should still trigger skipped resources", :'fails_on_ruby_1.9.2' => true, :fails_on_windows => true do
->>>>>>> c833fde3
     catalog = mk_catalog
     catalog.add_resource(*Puppet::Type.type(:schedule).mkdefaultschedules)
 
