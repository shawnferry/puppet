--- conflicted
+++ resolved
@@ -36,11 +36,7 @@
   end
 
   it "should return an array of resources if given a variable containing an array of titles" do
-<<<<<<< HEAD
-    @scope.setvar("my_files", ["foo", "bar"])
-=======
     @scope["my_files"] = ["foo", "bar"]
->>>>>>> c833fde3
     titles = Puppet::Parser::AST::Variable.new(:value => "my_files")
     ref = newref('File', titles)
     ref.evaluate(@scope).should == [
