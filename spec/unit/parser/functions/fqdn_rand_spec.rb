--- conflicted
+++ resolved
@@ -16,76 +16,40 @@
   end
 
   it "should handle 0 arguments" do
-<<<<<<< HEAD
-    @scope.expects(:lookupvar).with("::fqdn").returns("127.0.0.1")
-=======
->>>>>>> c833fde3
     lambda { @scope.function_fqdn_rand([]) }.should_not raise_error(Puppet::ParseError)
   end
 
   it "should handle 1 argument'}" do
-<<<<<<< HEAD
-    @scope.expects(:lookupvar).with("::fqdn").returns("127.0.0.1")
-=======
->>>>>>> c833fde3
     lambda { @scope.function_fqdn_rand([3]) }.should_not raise_error(Puppet::ParseError)
   end
 
 
   (1..10).each { |n|
     it "should handle #{n} additional arguments" do
-<<<<<<< HEAD
-      @scope.expects(:lookupvar).with("::fqdn").returns("127.0.0.1")
       lambda { @scope.function_fqdn_rand([3,1,2,3,4,5,6,7,8,9,10][0..n]) }.should_not raise_error(Puppet::ParseError)
     end
     it "should handle #{n} additional string arguments" do
-      @scope.expects(:lookupvar).with("::fqdn").returns("127.0.0.1")
-=======
-      lambda { @scope.function_fqdn_rand([3,1,2,3,4,5,6,7,8,9,10][0..n]) }.should_not raise_error(Puppet::ParseError)
-    end
-    it "should handle #{n} additional string arguments" do
->>>>>>> c833fde3
       lambda { @scope.function_fqdn_rand([3,%w{ 1 2 3 4 5 6 7 8 9 10}].flatten[0..n]) }.should_not raise_error(Puppet::ParseError)
     end
   }
 
   it "should return a value less than max" do
-<<<<<<< HEAD
-    @scope.expects(:lookupvar).with("::fqdn").returns("127.0.0.1")
-=======
->>>>>>> c833fde3
     @scope.function_fqdn_rand([3]).should satisfy {|n| n.to_i < 3 }
   end
 
   it "should return the same values on subsequent invocations for the same host" do
-<<<<<<< HEAD
-    @scope.expects(:lookupvar).with("::fqdn").returns("127.0.0.1").twice
-=======
->>>>>>> c833fde3
     @scope.function_fqdn_rand([3,4]).should eql(@scope.function_fqdn_rand([3, 4]))
   end
 
   it "should return different sequences of value for different hosts" do
-<<<<<<< HEAD
-    @scope.expects(:lookupvar).with("::fqdn").returns("127.0.0.1")
-    val1 = @scope.function_fqdn_rand([10000000,4])
-    @scope.expects(:lookupvar).with("::fqdn").returns("127.0.0.2")
-=======
     val1 = @scope.function_fqdn_rand([10000000,4])
     @scope.expects(:[]).with("::fqdn").returns("127.0.0.2")
->>>>>>> c833fde3
     val2 = @scope.function_fqdn_rand([10000000,4])
     val1.should_not eql(val2)
   end
 
   it "should return different values for the same hosts with different seeds" do
-<<<<<<< HEAD
-    @scope.expects(:lookupvar).with("::fqdn").returns("127.0.0.1")
     val1 = @scope.function_fqdn_rand([10000000,4])
-    @scope.expects(:lookupvar).with("::fqdn").returns("127.0.0.1")
-=======
-    val1 = @scope.function_fqdn_rand([10000000,4])
->>>>>>> c833fde3
     val2 = @scope.function_fqdn_rand([10000000,42])
     val1.should_not eql(val2)
   end
