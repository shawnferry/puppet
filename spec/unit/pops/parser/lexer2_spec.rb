--- conflicted
+++ resolved
@@ -703,7 +703,6 @@
     end
   end
 
-<<<<<<< HEAD
   context 'when dealing with non UTF-8 and Byte Order Marks (BOMs)' do
       {
       'UTF_8'      => [0xEF, 0xBB, 0xBF],
@@ -739,7 +738,6 @@
        end
     end
   end
-=======
 end
 
 describe Puppet::Pops::Parser::Lexer2 do
@@ -778,5 +776,4 @@
     end
   end
 
->>>>>>> 2fdc7e87
 end