--- conflicted
+++ resolved
@@ -1,14 +1,6 @@
 #!/usr/bin/env rspec
 require 'spec_helper'
 
-<<<<<<< HEAD
-user = Puppet::Type.type(:user)
-
-describe user do
-  before do
-    @provider = stub 'provider'
-    @resource = stub 'resource', :resource => nil, :provider => @provider, :line => nil, :file => nil
-=======
 describe Puppet::Type.type(:user) do
   before :each do
     @provider_class = described_class.provide(:simple) do
@@ -21,7 +13,6 @@
       def self.instances; []; end
     end
     described_class.stubs(:defaultprovider).returns @provider_class
->>>>>>> 5ab3ec3d
   end
 
   it "should be able to create a instance" do
