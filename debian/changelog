--- conflicted
+++ resolved
@@ -12,11 +12,7 @@
     (closes: #561231)
   * debian/control: version the build dependency on facter (closes: #551055)
 
-<<<<<<< HEAD
  -- Andrew Pollock <apollock@debian.org>  Wed, 16 Dec 2009 11:36:39 -0800
-=======
- -- Nigel Kersten <nigelk@google.com>  Wed, 16 Dec 2009 11:35:26 -0800
->>>>>>> 0f1b23d5
 
 puppet (0.25.1-2) unstable; urgency=low
 
