#  Created by Luke Kanies on 2006-11-12.
#  Copyright (c) 2006. All rights reserved.

require 'puppet'

# A module just to store the mount/unmount methods.  Individual providers
# still need to add the mount commands manually.
module Puppet::Provider::Mount
  # This only works when the mount point is synced to the fstab.
  def mount
    # Manually pass the mount options in, since some OSes *cough*OS X*cough* don't
    # read from /etc/fstab but still want to use this type.
    args = []
    args << "-o" << self.options if self.options and self.options != :absent
    args << resource[:name]

    mountcmd(*args)
    case get(:ensure)
    when :absent; set(:ensure => :ghost)
    when :unmounted; set(:ensure => :mounted)
    end
  end

  def remount
    info "Remounting"
    if resource[:remounts] == :true
      mountcmd "-o", "remount", resource[:name]
    else
      unmount
      mount
    end
  end

  # This only works when the mount point is synced to the fstab.
  def unmount
    umount(resource[:name])

    # Update property hash for future queries (e.g. refresh is called)
    case get(:ensure)
    when :mounted; set(:ensure => :unmounted)
    when :ghost; set(:ensure => :absent)
    end
  end

  # Is the mount currently mounted?
  def mounted?
<<<<<<< HEAD
    platform = Facter.value("operatingsystem")
    name = resource[:name]
    mounts = mountcmd.split("\n").find do |line|
      case platform
      when "Darwin"
        line =~ / on #{name} / or line =~ %r{ on /private/var/automount#{name}}
      when "Solaris", "HP-UX"
        line =~ /^#{name} on /
      when "AIX"
        line.split(/\s+/)[2] == name
      else
        line =~ / on #{name} /
      end
    end
=======
    [:mounted, :ghost].include?(get(:ensure))
>>>>>>> 23a510a3
  end
end<|MERGE_RESOLUTION|>--- conflicted
+++ resolved
@@ -44,23 +44,6 @@
 
   # Is the mount currently mounted?
   def mounted?
-<<<<<<< HEAD
-    platform = Facter.value("operatingsystem")
-    name = resource[:name]
-    mounts = mountcmd.split("\n").find do |line|
-      case platform
-      when "Darwin"
-        line =~ / on #{name} / or line =~ %r{ on /private/var/automount#{name}}
-      when "Solaris", "HP-UX"
-        line =~ /^#{name} on /
-      when "AIX"
-        line.split(/\s+/)[2] == name
-      else
-        line =~ / on #{name} /
-      end
-    end
-=======
     [:mounted, :ghost].include?(get(:ensure))
->>>>>>> 23a510a3
   end
 end