# Defines classes to deal with issues, and message formatting and defines constants with Issues.
# @api public
#
module Puppet::Pops::Issues
  # Describes an issue, and can produce a message for an occurrence of the issue.
  #
  class Issue
    # The issue code
    # @return [Symbol]
    attr_reader :issue_code

    # A block producing the message
    # @return [Proc]
    attr_reader :message_block

    # Names that must be bound in an occurrence of the issue to be able to produce a message.
    # These are the names in addition to requirements stipulated by the Issue formatter contract; i.e. :label`,
    # and `:semantic`.
    #
    attr_reader :arg_names

    # If this issue can have its severity lowered to :warning, :deprecation, or :ignored
    attr_writer :demotable
    # Configures the Issue with required arguments (bound by occurrence), and a block producing a message.
    def initialize issue_code, *args, &block
      @issue_code = issue_code
      @message_block = block
      @arg_names = args
      @demotable = true
    end

    # Returns true if it is allowed to demote this issue
    def demotable?
      @demotable
    end

    # Formats a message for an occurrence of the issue with argument bindings passed in a hash.
    # The hash must contain a LabelProvider bound to the key `label` and the semantic model element
    # bound to the key `semantic`. All required arguments as specified by `arg_names` must be bound
    # in the given `hash`.
    # @api public
    #
    def format(hash ={})
      # Create a Message Data where all hash keys become methods for convenient interpolation
      # in issue text.
      msgdata = MessageData.new(*arg_names)
      begin
        # Evaluate the message block in the msg data's binding
        msgdata.format(hash, &message_block)
      rescue StandardError => e
        Puppet::Pops::Issues::MessageData
        raise RuntimeError, "Error while reporting issue: #{issue_code}. #{e.message}", caller
      end
    end
  end

  # Provides a binding of arguments passed to Issue.format to method names available
  # in the issue's message producing block.
  # @api private
  #
  class MessageData
    def initialize *argnames
      singleton = class << self; self end
      argnames.each do |name|
        singleton.send(:define_method, name) do
          @data[name]
        end
      end
    end

    def format(hash, &block)
      @data = hash
      instance_eval &block
    end

    # Returns the label provider given as a key in the hash passed to #format.
    # If given an argument, calls #label on the label provider (caller would otherwise have to
    # call label.label(it)
    #
    def label(it = nil)
      raise "Label provider key :label must be set to produce the text of the message!" unless @data[:label]
      it.nil? ? @data[:label] : @data[:label].label(it)
    end

    # Returns the label provider given as a key in the hash passed to #format.
    #
    def semantic
      raise "Label provider key :semantic must be set to produce the text of the message!" unless @data[:semantic]
      @data[:semantic]
    end
  end

  # Defines an issue with the given `issue_code`, additional required parameters, and a block producing a message.
  # The block is evaluated in the context of a MessageData which provides convenient access to all required arguments
  # via accessor methods. In addition to accessors for specified arguments, these are also available:
  # * `label` - a `LabelProvider` that provides human understandable names for model elements and production of article (a/an/the).
  # * `semantic` - the model element for which the issue is reported
  #
  # @param issue_code [Symbol] the issue code for the issue used as an identifier, should be the same as the constant
  #   the issue is bound to.
  # @param args [Symbol] required arguments that must be passed when formatting the message, may be empty
  # @param block [Proc] a block producing the message string, evaluated in a MessageData scope. The produced string
  #   should not end with a period as additional information may be appended.
  #
  # @see MessageData
  # @api public
  #
  def self.issue (issue_code, *args, &block)
    Issue.new(issue_code, *args, &block)
  end

  # Creates a non demotable issue.
  # @see Issue.issue
  #
  def self.hard_issue(issue_code, *args, &block)
    result = Issue.new(issue_code, *args, &block)
    result.demotable = false
    result
  end

  # @comment Here follows definitions of issues. The intent is to provide a list from which yardoc can be generated
  #   containing more detailed information / explanation of the issue.
  #   These issues are set as constants, but it is unfortunately not possible for the created object to easily know which
  #   name it is bound to. Instead the constant has to be repeated. (Alternatively, it could be done by instead calling
  #   #const_set on the module, but the extra work required to get yardoc output vs. the extra effort to repeat the name
  #   twice makes it not worth it (if doable at all, since there is no tag to artificially construct a constant, and
  #   the parse tag does not produce any result for a constant assignment).

  # This is allowed (3.1) and has not yet been deprecated.
  # @todo configuration
  #
  NAME_WITH_HYPHEN = issue :NAME_WITH_HYPHEN, :name do
    "#{label.a_an_uc(semantic)} may not have a name containing a hyphen. The name '#{name}' is not legal"
  end

  # When a variable name contains a hyphen and these are illegal.
  # It is possible to control if a hyphen is legal in a name or not using the setting TODO
  # @todo describe the setting
  # @api public
  # @todo configuration if this is error or warning
  #
  VAR_WITH_HYPHEN = issue :VAR_WITH_HYPHEN, :name do
    "A variable name may not contain a hyphen. The name '#{name}' is not legal"
  end

  # A class, definition, or node may only appear at top level or inside other classes
  # @todo Is this really true for nodes? Can they be inside classes? Isn't that too late?
  # @api public
  #
  NOT_TOP_LEVEL = hard_issue :NOT_TOP_LEVEL do
    "Classes, definitions, and nodes may only appear at toplevel or inside other classes"
  end

  CROSS_SCOPE_ASSIGNMENT = hard_issue :CROSS_SCOPE_ASSIGNMENT, :name do
    "Illegal attempt to assign to '#{name}'. Cannot assign to variables in other namespaces"
  end

  # Assignment can only be made to certain types of left hand expressions such as variables.
  ILLEGAL_ASSIGNMENT = hard_issue :ILLEGAL_ASSIGNMENT do
    "Illegal attempt to assign to '#{label.a_an(semantic)}'. Not an assignable reference"
  end

  # Variables are immutable, cannot reassign in the same assignment scope
  ILLEGAL_REASSIGNMENT = hard_issue :ILLEGAL_REASSIGNMENT, :name do
    "Cannot reassign variable #{name}"
  end

  ILLEGAL_RESERVED_ASSIGNMENT = hard_issue :ILLEGAL_RESERVED_ASSIGNMENT, :name do
    "Attempt to assign to a reserved variable name: '#{name}'"
  end

  # Assignment cannot be made to numeric match result variables
  ILLEGAL_NUMERIC_ASSIGNMENT = issue :ILLEGAL_NUMERIC_ASSIGNMENT, :varname do
    "Illegal attempt to assign to the numeric match result variable '$#{varname}'. Numeric variables are not assignable"
  end

  # parameters cannot have numeric names, clashes with match result variables
  ILLEGAL_NUMERIC_PARAMETER = issue :ILLEGAL_NUMERIC_PARAMETER, :name do
    "The numeric parameter name '$#{name}' cannot be used (clashes with numeric match result variables)"
  end

  # In certain versions of Puppet it may be allowed to assign to a not already assigned key
  # in an array or a hash. This is an optional validation that may be turned on to prevent accidental
  # mutation.
  #
  ILLEGAL_INDEXED_ASSIGNMENT = issue :ILLEGAL_INDEXED_ASSIGNMENT do
    "Illegal attempt to assign via [index/key]. Not an assignable reference"
  end

  # When indexed assignment ($x[]=) is allowed, the leftmost expression must be
  # a variable expression.
  #
  ILLEGAL_ASSIGNMENT_VIA_INDEX = hard_issue :ILLEGAL_ASSIGNMENT_VIA_INDEX do
    "Illegal attempt to assign to #{label.a_an(semantic)} via [index/key]. Not an assignable reference"
  end

  APPENDS_DELETES_NO_LONGER_SUPPORTED = hard_issue :APPENDS_DELETES_NO_LONGER_SUPPORTED, :operator do
    "The operator '#{operator}' is no longer supported. See http://links.puppetlabs.com/remove-plus-equals"
  end

  # For unsupported operators (e.g. += and -= in puppet 4).
  #
  UNSUPPORTED_OPERATOR = hard_issue :UNSUPPORTED_OPERATOR, :operator do
    "The operator '#{operator}' is not supported."
  end

  # For operators that are not supported in specific contexts (e.g. '* =>' in
  # resource defaults)
  #
  UNSUPPORTED_OPERATOR_IN_CONTEXT = hard_issue :UNSUPPORTED_OPERATOR_IN_CONTEXT, :operator do
    "The operator '#{operator}' in #{label.a_an(semantic)} is not supported."
  end

  # For non applicable operators (e.g. << on Hash).
  #
  OPERATOR_NOT_APPLICABLE = hard_issue :OPERATOR_NOT_APPLICABLE, :operator, :left_value do
    "Operator '#{operator}' is not applicable to #{label.a_an(left_value)}."
  end

  COMPARISON_NOT_POSSIBLE = hard_issue :COMPARISON_NOT_POSSIBLE, :operator, :left_value, :right_value, :detail do
    "Comparison of: #{label(left_value)} #{operator} #{label(right_value)}, is not possible. Caused by '#{detail}'."
  end

  MATCH_NOT_REGEXP = hard_issue :MATCH_NOT_REGEXP, :detail do
    "Can not convert right match operand to a regular expression. Caused by '#{detail}'."
  end

  MATCH_NOT_STRING = hard_issue :MATCH_NOT_STRING, :left_value do
    "Left match operand must result in a String value. Got #{label.a_an(left_value)}."
  end

  # Some expressions/statements may not produce a value (known as right-value, or rvalue).
  # This may vary between puppet versions.
  #
  NOT_RVALUE = issue :NOT_RVALUE do
    "Invalid use of expression. #{label.a_an_uc(semantic)} does not produce a value"
  end

  # Appending to attributes is only allowed in certain types of resource expressions.
  #
  ILLEGAL_ATTRIBUTE_APPEND = hard_issue :ILLEGAL_ATTRIBUTE_APPEND, :name, :parent do
    "Illegal +> operation on attribute #{name}. This operator can not be used in #{label.a_an(parent)}"
  end

  ILLEGAL_NAME = hard_issue :ILLEGAL_NAME, :name do
    "Illegal name. The given name #{name} does not conform to the naming rule /^((::)?[a-z_]\w*)(::[a-z]\w*)*$/"
  end

  ILLEGAL_VAR_NAME = hard_issue :ILLEGAL_VAR_NAME, :name do
    "Illegal variable name, The given name '#{name}' does not conform to the naming rule /^((::)?[a-z]\w*)*((::)?[a-z_]\w*)$/"
  end

  ILLEGAL_NUMERIC_VAR_NAME = hard_issue :ILLEGAL_NUMERIC_VAR_NAME, :name do
    "Illegal numeric variable name, The given name '#{name}' must be a decimal value if it starts with a digit 0-9"
  end

  # In case a model is constructed programmatically, it must create valid type references.
  #
  ILLEGAL_CLASSREF = hard_issue :ILLEGAL_CLASSREF, :name do
    "Illegal type reference. The given name '#{name}' does not conform to the naming rule"
  end

  # This is a runtime issue - storeconfigs must be on in order to collect exported. This issue should be
  # set to :ignore when just checking syntax.
  # @todo should be a :warning by default
  #
  RT_NO_STORECONFIGS = issue :RT_NO_STORECONFIGS do
    "You cannot collect exported resources without storeconfigs being set; the collection will be ignored"
  end

  # This is a runtime issue - storeconfigs must be on in order to export a resource. This issue should be
  # set to :ignore when just checking syntax.
  # @todo should be a :warning by default
  #
  RT_NO_STORECONFIGS_EXPORT = issue :RT_NO_STORECONFIGS_EXPORT do
    "You cannot collect exported resources without storeconfigs being set; the export is ignored"
  end

  # A hostname may only contain letters, digits, '_', '-', and '.'.
  #
  ILLEGAL_HOSTNAME_CHARS = hard_issue :ILLEGAL_HOSTNAME_CHARS, :hostname do
    "The hostname '#{hostname}' contains illegal characters (only letters, digits, '_', '-', and '.' are allowed)"
  end

  # A hostname may only contain letters, digits, '_', '-', and '.'.
  #
  ILLEGAL_HOSTNAME_INTERPOLATION = hard_issue :ILLEGAL_HOSTNAME_INTERPOLATION do
    "An interpolated expression is not allowed in a hostname of a node"
  end

  # Issues when an expression is used where it is not legal.
  # E.g. an arithmetic expression where a hostname is expected.
  #
  ILLEGAL_EXPRESSION = hard_issue :ILLEGAL_EXPRESSION, :feature, :container do
    "Illegal expression. #{label.a_an_uc(semantic)} is unacceptable as #{feature} in #{label.a_an(container)}"
  end

  # Issues when a variable is not a NAME
  #
  ILLEGAL_VARIABLE_EXPRESSION = hard_issue :ILLEGAL_VARIABLE_EXPRESSION do
    "Illegal variable expression. #{label.a_an_uc(semantic)} did not produce a variable name (String or Numeric)."
  end

  # Issues when an expression is used illegaly in a query.
  # query only supports == and !=, and not <, > etc.
  #
  ILLEGAL_QUERY_EXPRESSION = hard_issue :ILLEGAL_QUERY_EXPRESSION do
    "Illegal query expression. #{label.a_an_uc(semantic)} cannot be used in a query"
  end

  # If an attempt is made to make a resource default virtual or exported.
  #
  NOT_VIRTUALIZEABLE = hard_issue :NOT_VIRTUALIZEABLE do
    "Resource Defaults are not virtualizable"
  end

  # When an attempt is made to use multiple keys (to produce a range in Ruby - e.g. $arr[2,-1]).
  # This is not supported in 3x, but it allowed in 4x.
  #
  UNSUPPORTED_RANGE = issue :UNSUPPORTED_RANGE, :count do
    "Attempt to use unsupported range in #{label.a_an(semantic)}, #{count} values given for max 1"
  end

  ILLEGAL_RELATIONSHIP_OPERAND_TYPE = issue :ILLEGAL_RELATIONSHIP_OPERAND_TYPE, :operand do
    "Illegal relationship operand, can not form a relationship with #{label.a_an(operand)}. A Catalog type is required."
  end

  NOT_CATALOG_TYPE = issue :NOT_CATALOG_TYPE, :type do
    "Illegal relationship operand, can not form a relationship with something of type #{type}. A Catalog type is required."
  end

  BAD_STRING_SLICE_ARITY = issue :BAD_STRING_SLICE_ARITY, :actual do
    "String supports [] with one or two arguments. Got #{actual}"
  end

  BAD_STRING_SLICE_TYPE = issue :BAD_STRING_SLICE_TYPE, :actual do
    "String-Type [] requires all arguments to be integers (or default). Got #{actual}"
  end

  BAD_ARRAY_SLICE_ARITY = issue :BAD_ARRAY_SLICE_ARITY, :actual do
    "Array supports [] with one or two arguments. Got #{actual}"
  end

  BAD_HASH_SLICE_ARITY = issue :BAD_HASH_SLICE_ARITY, :actual do
    "Hash supports [] with one or more arguments. Got #{actual}"
  end

  BAD_INTEGER_SLICE_ARITY = issue :BAD_INTEGER_SLICE_ARITY, :actual do
    "Integer-Type supports [] with one or two arguments (from, to). Got #{actual}"
  end

  BAD_INTEGER_SLICE_TYPE = issue :BAD_INTEGER_SLICE_TYPE, :actual do
    "Integer-Type [] requires all arguments to be integers (or default). Got #{actual}"
  end

  BAD_COLLECTION_SLICE_TYPE = issue :BAD_COLLECTION_SLICE_TYPE, :actual do
    "A Type's size constraint arguments must be a single Integer type, or 1-2 integers (or default). Got #{label.a_an(actual)}"
  end

  BAD_FLOAT_SLICE_ARITY = issue :BAD_INTEGER_SLICE_ARITY, :actual do
    "Float-Type supports [] with one or two arguments (from, to). Got #{actual}"
  end

  BAD_FLOAT_SLICE_TYPE = issue :BAD_INTEGER_SLICE_TYPE, :actual do
    "Float-Type [] requires all arguments to be floats, or integers (or default). Got #{actual}"
  end

  BAD_SLICE_KEY_TYPE = issue :BAD_SLICE_KEY_TYPE, :left_value, :expected_classes, :actual do
    expected_text = if expected_classes.size > 1
      "one of #{expected_classes.join(', ')} are"
    else
      "#{expected_classes[0]} is"
    end
    "#{label.a_an_uc(left_value)}[] cannot use #{actual} where #{expected_text} expected"
  end

  BAD_TYPE_SLICE_TYPE = issue :BAD_TYPE_SLICE_TYPE, :base_type, :actual do
    "#{base_type}[] arguments must be types. Got #{actual}"
  end

  BAD_TYPE_SLICE_ARITY = issue :BAD_TYPE_SLICE_ARITY, :base_type, :min, :max, :actual do
    base_type_label = base_type.is_a?(String) ? base_type : label.a_an_uc(base_type)
    if max == -1 || max == Float::INFINITY
      "#{base_type_label}[] accepts #{min} or more arguments. Got #{actual}"
    elsif max && max != min
      "#{base_type_label}[] accepts #{min} to #{max} arguments. Got #{actual}"
    else
      "#{base_type_label}[] accepts #{min} #{label.plural_s(min, 'argument')}. Got #{actual}"
    end
  end

  BAD_TYPE_SPECIALIZATION = hard_issue :BAD_TYPE_SPECIALIZATION, :type, :message do
    "Error creating type specialization of #{label.a_an(type)}, #{message}"
  end

  ILLEGAL_TYPE_SPECIALIZATION = issue :ILLEGAL_TYPE_SPECIALIZATION, :kind do
    "Cannot specialize an already specialized #{kind} type"
  end

  ILLEGAL_RESOURCE_SPECIALIZATION = issue :ILLEGAL_RESOURCE_SPECIALIZATION, :actual do
    "First argument to Resource[] must be a resource type or a String. Got #{actual}."
  end

  EMPTY_RESOURCE_SPECIALIZATION = issue :EMPTY_RESOURCE_SPECIALIZATION do
    "Arguments to Resource[] are all empty/undefined"
  end

  ILLEGAL_HOSTCLASS_NAME = hard_issue :ILLEGAL_HOSTCLASS_NAME, :name do
    "Illegal Class name in class reference. #{label.a_an_uc(name)} cannot be used where a String is expected"
  end

  ILLEGAL_DEFINITION_NAME = hard_issue :ILLEGAL_DEFINITION_NAME, :name do
    "Unacceptable name. The name '#{name}' is unacceptable as the name of #{label.a_an(semantic)}"
  end

  CAPTURES_REST_NOT_LAST = hard_issue :CAPTURES_REST_NOT_LAST, :param_name do
    "Parameter $#{param_name} is not last, and has 'captures rest'"
  end

  CAPTURES_REST_NOT_SUPPORTED = hard_issue :CAPTURES_REST_NOT_SUPPORTED, :container, :param_name do
    "Parameter $#{param_name} has 'captures rest' - not supported in #{label.a_an(container)}"
  end

  REQUIRED_PARAMETER_AFTER_OPTIONAL = hard_issue :REQUIRED_PARAMETER_AFTER_OPTIONAL, :param_name do
    "Parameter $#{param_name} is required but appears after optional parameters"
  end

  MISSING_REQUIRED_PARAMETER = hard_issue :MISSING_REQUIRED_PARAMETER, :param_name do
    "Parameter $#{param_name} is required but no value was given"
  end

  NOT_NUMERIC = issue :NOT_NUMERIC, :value do
    "The value '#{value}' cannot be converted to Numeric."
  end

  UNKNOWN_FUNCTION = issue :UNKNOWN_FUNCTION, :name do
    "Unknown function: '#{name}'."
  end

  UNKNOWN_VARIABLE = issue :UNKNOWN_VARIABLE, :name do
    "Unknown variable: '#{name}'."
  end

  RUNTIME_ERROR = issue :RUNTIME_ERROR, :detail do
    "Error while evaluating #{label.a_an(semantic)}, #{detail}"
  end

  UNKNOWN_RESOURCE_TYPE = issue :UNKNOWN_RESOURCE_TYPE, :type_name do
    "Resource type not found: #{type_name.capitalize}"
  end

  ILLEGAL_RESOURCE_TYPE = hard_issue :ILLEGAL_RESOURCE_TYPE, :actual do
    "Illegal Resource Type expression, expected result to be a type name, or untitled Resource, got #{actual}"
  end

  DUPLICATE_TITLE = issue :DUPLICATE_TITLE, :title  do
    "The title '#{title}' has already been used in this resource expression"
  end

  DUPLICATE_ATTRIBUTE = issue :DUPLICATE_ATTRIBUE, :attribute  do
    "The attribute '#{attribute}' has already been set in this resource body"
  end

  MISSING_TITLE = hard_issue :MISSING_TITLE do
    "Missing title. The title expression resulted in undef"
  end

  MISSING_TITLE_AT = hard_issue :MISSING_TITLE_AT, :index do
    "Missing title at index #{index}. The title expression resulted in an undef title"
  end

  ILLEGAL_TITLE_TYPE_AT = hard_issue :ILLEGAL_TITLE_TYPE_AT, :index, :actual do
    "Illegal title type at index #{index}. Expected String, got #{actual}"
  end

  EMPTY_STRING_TITLE_AT = hard_issue :EMPTY_STRING_TITLE_AT, :index do
    "Empty string title at #{index}. Title strings must have a length greater than zero."
  end

  UNKNOWN_RESOURCE = issue :UNKNOWN_RESOURCE, :type_name, :title do
    "Resource not found: #{type_name.capitalize}['#{title}']"
  end

  UNKNOWN_RESOURCE_PARAMETER = issue :UNKNOWN_RESOURCE_PARAMETER, :type_name, :title, :param_name do
    "The resource #{type_name.capitalize}['#{title}'] does not have a parameter called '#{param_name}'"
  end

  DIV_BY_ZERO = hard_issue :DIV_BY_ZERO do
    "Division by 0"
  end

  RESULT_IS_INFINITY = hard_issue :RESULT_IS_INFINITY, :operator do
    "The result of the #{operator} expression is Infinity"
  end

  # TODO_HEREDOC
  EMPTY_HEREDOC_SYNTAX_SEGMENT = issue :EMPTY_HEREDOC_SYNTAX_SEGMENT, :syntax do
    "Heredoc syntax specification has empty segment between '+' : '#{syntax}'"
  end

  ILLEGAL_EPP_PARAMETERS = issue :ILLEGAL_EPP_PARAMETERS do
    "Ambiguous EPP parameter expression. Probably missing '<%-' before parameters to remove leading whitespace"
  end

  DISCONTINUED_IMPORT = hard_issue :DISCONTINUED_IMPORT do
    "Use of 'import' has been discontinued in favor of a manifest directory. See http://links.puppetlabs.com/puppet-import-deprecation"
  end

  IDEM_EXPRESSION_NOT_LAST = issue :IDEM_EXPRESSION_NOT_LAST do
    "This #{label.label(semantic)} has no effect. A value-producing expression without other effect may only be placed last in a block/sequence"
  end

  IDEM_NOT_ALLOWED_LAST = hard_issue :IDEM_NOT_ALLOWED_LAST, :container do
    "This #{label.label(semantic)} has no effect. #{label.a_an_uc(container)} can not end with a value-producing expression without other effect"
  end

  RESERVED_WORD = hard_issue :RESERVED_WORD, :word do
    "Use of reserved word: #{word}, must be quoted if intended to be a String value"
  end

  RESERVED_TYPE_NAME = hard_issue :RESERVED_TYPE_NAME, :name do
    "The name: '#{name}' is already defined by Puppet and can not be used as the name of #{label.a_an(semantic)}."
  end

  UNMATCHED_SELECTOR = hard_issue :UNMATCHED_SELECTOR, :param_value do
    "No matching entry for selector parameter with value '#{param_value}'"
  end

  ILLEGAL_NODE_INHERITANCE = issue :ILLEGAL_NODE_INHERITANCE do
    "Node inheritance is not supported in Puppet >= 4.0.0. See http://links.puppetlabs.com/puppet-node-inheritance-deprecation"
  end

  ILLEGAL_OVERRIDEN_TYPE = issue :ILLEGAL_OVERRIDEN_TYPE, :actual do
    "Resource Override can only operate on resources, got: #{label.label(actual)}"
  end

  RESERVED_PARAMETER = hard_issue :RESERVED_PARAMETER, :container, :param_name do
    "The parameter $#{param_name} redefines a built in parameter in #{label.the(container)}"
  end

  TYPE_MISMATCH = hard_issue :TYPE_MISMATCH, :expected, :actual do
    "Expected value of type #{expected}, got #{actual}"
  end

  MULTIPLE_ATTRIBUTES_UNFOLD = hard_issue :MULTIPLE_ATTRIBUTES_UNFOLD do
    "Unfolding of attributes from Hash can only be used once per resource body"
  end

<<<<<<< HEAD
  ILLEGAL_CATALOG_RELATED_EXPRESSION = hard_issue :ILLEGAL_CATALOG_RELATED_EXPRESSION do
    "This #{label.label(semantic)} appears in a context where catalog related expressions are not allowed"
=======
  SYNTAX_ERROR = hard_issue :SYNTAX_ERROR, :where do
    "Syntax error at #{where}"
  end

  ILLEGAL_CLASS_REFERENCE = hard_issue :ILLEGAL_CLASS_REFERENCE do
    'Illegal class reference'
  end

  ILLEGAL_FULLY_QUALIFIED_CLASS_REFERENCE = hard_issue :ILLEGAL_FULLY_QUALIFIED_CLASS_REFERENCE do
    'Illegal fully qualified class reference'
  end

  ILLEGAL_FULLY_QUALIFIED_NAME = hard_issue :ILLEGAL_FULLY_QUALIFIED_NAME do
    'Illegal fully qualified name'
  end

  ILLEGAL_NAME_OR_BARE_WORD = hard_issue :ILLEGAL_NAME_OR_BARE_WORD do
    'Illegal name or bare word'
  end

  ILLEGAL_NUMBER = hard_issue :ILLEGAL_NUMBER do
    'Illegal number'
  end

  ILLEGAL_UNICODE_ESCAPE = issue :ILLEGAL_UNICODE_ESCAPE do
    "Unicode escape '\\u' was not followed by 4 hex digits"
  end

  INVALID_HEX_NUMBER = hard_issue :INVALID_HEX_NUMBER, :value do
    "Not a valid hex number #{value}"
  end

  INVALID_OCTAL_NUMBER = hard_issue :INVALID_OCTAL_NUMBER, :value do
    "Not a valid octal number #{value}"
  end

  INVALID_DECIMAL_NUMBER = hard_issue :INVALID_DECIMAL_NUMBER, :value do
    "Not a valid decimal number #{value}"
  end

  NO_INPUT_TO_LEXER = hard_issue :NO_INPUT_TO_LEXER do
    "Internal Error: No string or file given to lexer to process."
  end

  UNRECOGNIZED_ESCAPE = issue :UNRECOGNIZED_ESCAPE, :ch do
    "Unrecognized escape sequence '\\#{ch}'"
  end

  UNCLOSED_QUOTE = hard_issue :UNCLOSED_QUOTE, :after, :followed_by do
    "Unclosed quote after #{after} followed by '#{followed_by}'"
  end

  EPP_INTERNAL_ERROR = hard_issue :EPP_INTERNAL_ERROR, :error do
    "Internal error: #{error}"
  end

  EPP_UNBALANCED_TAG = hard_issue :EPP_UNBALANCED_TAG do
    'Unbalanced epp tag, reached <eof> without closing tag.'
  end

  EPP_UNBALANCED_COMMENT = hard_issue :EPP_UNBALANCED_COMMENT do
    'Reaching end after opening <%# without seeing %>'
  end

  EPP_UNBALANCED_EXPRESSION = hard_issue :EPP_UNBALANCED_EXPRESSION do
    'Unbalanced embedded expression - opening <% and reaching end of input'
  end

  HEREDOC_UNCLOSED_PARENTHESIS = hard_issue :HEREDOC_UNCLOSED_PARENTHESIS, :followed_by do
    "Unclosed parenthesis after '@(' followed by '#{followed_by}'"
  end

  HEREDOC_WITHOUT_END_TAGGED_LINE = hard_issue :HEREDOC_WITHOUT_END_TAGGED_LINE do
    'Heredoc without end-tagged line'
  end

  HEREDOC_INVALID_ESCAPE = hard_issue :HEREDOC_INVALID_ESCAPE, :actual do
    "Invalid heredoc escape char. Only t, r, n, s,  u, L, $ allowed. Got '#{actual}'"
  end

  HEREDOC_INVALID_SYNTAX = hard_issue :HEREDOC_INVALID_SYNTAX do
    'Invalid syntax in heredoc expected @(endtag[:syntax][/escapes])'
  end

  HEREDOC_WITHOUT_TEXT = hard_issue :HEREDOC_WITHOUT_TEXT do
    'Heredoc without any following lines of text'
  end

  HEREDOC_MULTIPLE_AT_ESCAPES = hard_issue :HEREDOC_MULTIPLE_AT_ESCAPES, :escapes do
    "An escape char for @() may only appear once. Got '#{escapes.join(', ')}'"
>>>>>>> b301505d
  end
end<|MERGE_RESOLUTION|>--- conflicted
+++ resolved
@@ -546,10 +546,10 @@
     "Unfolding of attributes from Hash can only be used once per resource body"
   end
 
-<<<<<<< HEAD
   ILLEGAL_CATALOG_RELATED_EXPRESSION = hard_issue :ILLEGAL_CATALOG_RELATED_EXPRESSION do
     "This #{label.label(semantic)} appears in a context where catalog related expressions are not allowed"
-=======
+  end
+
   SYNTAX_ERROR = hard_issue :SYNTAX_ERROR, :where do
     "Syntax error at #{where}"
   end
@@ -570,8 +570,8 @@
     'Illegal name or bare word'
   end
 
-  ILLEGAL_NUMBER = hard_issue :ILLEGAL_NUMBER do
-    'Illegal number'
+  ILLEGAL_NUMBER = hard_issue :ILLEGAL_NUMBER, :value do
+    "Illegal number '#{value}'"
   end
 
   ILLEGAL_UNICODE_ESCAPE = issue :ILLEGAL_UNICODE_ESCAPE do
@@ -640,6 +640,5 @@
 
   HEREDOC_MULTIPLE_AT_ESCAPES = hard_issue :HEREDOC_MULTIPLE_AT_ESCAPES, :escapes do
     "An escape char for @() may only appear once. Got '#{escapes.join(', ')}'"
->>>>>>> b301505d
   end
 end