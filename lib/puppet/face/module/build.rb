Puppet::Face.define(:module, '1.0.0') do
  action(:build) do
    summary "Build a module release package."
    description <<-EOT
      Prepares a local module for release on the Puppet Forge by building a
      ready-to-upload archive file.

      This action uses the Modulefile in the module directory to set metadata
      used by the Forge. See <http://links.puppetlabs.com/modulefile> for more
      about writing modulefiles.

      After being built, the release archive file can be found in the module's
      `pkg` directory.
    EOT

    returns "Pathname object representing the path to the release archive."

    examples <<-EOT
      Build a module release:

      $ puppet module build puppetlabs-apache
      notice: Building /Users/kelseyhightower/puppetlabs-apache for release
      puppetlabs-apache/pkg/puppetlabs-apache-0.0.1.tar.gz
    EOT

    arguments "<path>"

    when_invoked do |path, options|
<<<<<<< HEAD
      Puppet::Module::Tool.set_option_defaults options
      Puppet::Module::Tool::Applications::Builder.run(path, options)
=======
      Puppet::ModuleTool::Applications::Builder.run(path, options)
>>>>>>> 680f9a5c
    end

    when_rendering :console do |return_value|
      # Get the string representation of the Pathname object.
      return_value.to_s
    end
  end
end<|MERGE_RESOLUTION|>--- conflicted
+++ resolved
@@ -26,12 +26,8 @@
     arguments "<path>"
 
     when_invoked do |path, options|
-<<<<<<< HEAD
-      Puppet::Module::Tool.set_option_defaults options
-      Puppet::Module::Tool::Applications::Builder.run(path, options)
-=======
+      Puppet::ModuleTool.set_option_defaults options
       Puppet::ModuleTool::Applications::Builder.run(path, options)
->>>>>>> 680f9a5c
     end
 
     when_rendering :console do |return_value|
