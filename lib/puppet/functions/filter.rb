--- conflicted
+++ resolved
@@ -54,14 +54,6 @@
     required_block_param 'Callable[1,1]', :block
   end
 
-<<<<<<< HEAD
-  def filter_Hash_1(hash, pblock)
-    hash.select {|x, y| pblock.call([x, y]) }
-  end
-
-  def filter_Hash_2(hash, pblock)
-    hash.select {|x, y| pblock.call(x, y) }
-=======
   def filter_Hash_1(hash)
     result = hash.select {|x, y| yield([x, y]) }
     # Ruby 1.8.7 returns Array
@@ -74,7 +66,6 @@
     # Ruby 1.8.7 returns Array
     result = Hash[result] unless result.is_a? Hash
     result
->>>>>>> 147f621a
   end
 
   def filter_Enumerable_1(enumerable)
