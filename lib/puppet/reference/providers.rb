--- conflicted
+++ resolved
@@ -93,15 +93,7 @@
       end
     end
 
-<<<<<<< HEAD
-        ret += h(type.name.to_s + "_", 2)
-
-        ret += ".. _%s: %s\n\n" % [type.name, "http://puppetlabs.com/trac/puppet/wiki/TypeReference#%s" % type.name]
-        ret += option("Default provider", default)
-        ret += doctable(headers, table_data)
-=======
     ret += h(type.name.to_s + "_", 2)
->>>>>>> 8747479d
 
     ret += ".. _#{type.name}: #{"http://reductivelabs.com/trac/puppet/wiki/TypeReference##{type.name}"}\n\n"
     ret += option("Default provider", default)
