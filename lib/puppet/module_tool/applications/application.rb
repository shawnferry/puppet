--- conflicted
+++ resolved
@@ -49,25 +49,14 @@
           else
             Puppet.warning "Modulefile is deprecated. Building metadata.json from Modulefile."
           end
-<<<<<<< HEAD
         end
 
         if File.file?(metadata_path)
           File.open(metadata_path) do |f|
             begin
-              @metadata.update(PSON.load(f))
-            rescue PSON::ParserError => ex
+              @metadata.update(JSON.load(f))
+            rescue JSON::ParserError => ex
               raise ArgumentError, "Could not parse JSON #{metadata_path}", ex.backtrace
-=======
-          extra_metadata_path = File.join(@path, 'metadata.json')
-          if File.file?(extra_metadata_path)
-            File.open(extra_metadata_path) do |f|
-              begin
-                @metadata.extra_metadata = JSON.load(f)
-              rescue JSON::ParserError
-                raise ArgumentError, "Could not parse JSON #{extra_metadata_path}", $!.backtrace
-              end
->>>>>>> 3f0e88db
             end
           end
 
