--- conflicted
+++ resolved
@@ -18,11 +18,7 @@
 #   Explanation of how this variable affects the funtion of this class and if
 #   it has a default. e.g. "The parameter enc_ntp_servers must be set by the
 #   External Node Classifier as a comma separated list of hostnames." (Note,
-<<<<<<< HEAD
-#   global variables should not be used in preference to class parameters as
-=======
 #   global variables should be avoided in favor of class parameters as
->>>>>>> f8d65a38
 #   of Puppet 2.6.)
 #
 # === Examples
