require 'puppet/util/autoload'
require 'puppet/parser/scope'
require 'monitor'

# A module for managing parser functions.  Each specified function
# is added to a central module that then gets included into the Scope
# class.
module Puppet::Parser::Functions
  Environment = Puppet::Node::Environment

  class << self
    include Puppet::Util
  end

  # This is used by tests
  def self.reset
    @functions = Hash.new { |h,k| h[k] = {} }.extend(MonitorMixin)
    @modules = Hash.new.extend(MonitorMixin)

    # Runs a newfunction to create a function for each of the log levels
    Puppet::Util::Log.levels.each do |level|
      newfunction(level, :doc => "Log a message on the server at level #{level.to_s}.") do |vals|
        send(level, vals.join(" "))
      end
    end
  end

  def self.autoloader
    @autoloader ||= Puppet::Util::Autoload.new(
      self, "puppet/parser/functions", :wrap => false
    )
  end

  def self.environment_module(env = nil)
    if env and ! env.is_a?(Puppet::Node::Environment)
      env = Puppet::Node::Environment.new(env)
    end
    @modules.synchronize {
      @modules[ (env || Environment.current || Environment.root).name ] ||= Module.new
    }
  end

  # Create a new function type.
  def self.newfunction(name, options = {}, &block)
    name = name.intern

<<<<<<< HEAD
    Puppet.warning "Overwriting previous definition for function #{name}" if functions.include?(name)
=======
    raise Puppet::DevError, "Function #{name} already defined" if get_function(name)
>>>>>>> 97f742d7

    ftype = options[:type] || :statement

    unless ftype == :statement or ftype == :rvalue
      raise Puppet::DevError, "Invalid statement type #{ftype.inspect}"
    end

    fname = "function_#{name}"
    environment_module.send(:define_method, fname, &block)

    # Someday we'll support specifying an arity, but for now, nope
    #functions[name] = {:arity => arity, :type => ftype}
    func = {:type => ftype, :name => fname}
    func[:doc] = options[:doc] if options[:doc]

    add_function(name, func)
    func
  end

  # Remove a function added by newfunction
  def self.rmfunction(name)
<<<<<<< HEAD
    name = name.intern
=======
    Puppet.deprecation_warning "Puppet::Parser::Functions.rmfunction is deprecated and will be removed in 3.0"
    name = symbolize(name)
>>>>>>> 97f742d7

    raise Puppet::DevError, "Function #{name} is not defined" unless get_function(name)

    @functions.synchronize {
      @functions[Environment.current].delete(name)
      # This seems wrong because it won't delete a function defined on root if
      # the current environment is different
      #@functions[Environment.root].delete(name)
    }

    fname = "function_#{name}"
    # This also only deletes from the module associated with
    # Environment.current
    environment_module.send(:remove_method, fname)
  end

  # Determine if a given name is a function
  def self.function(name)
    name = name.intern

    func = nil
    @functions.synchronize do
      unless func = get_function(name)
        autoloader.load(name, Environment.current)
        func = get_function(name)
      end
    end

    if func
      func[:name]
    else
      false
    end
  end

  def self.functiondocs
    autoloader.loadall

    ret = ""

    merged_functions.sort { |a,b| a[0].to_s <=> b[0].to_s }.each do |name, hash|
      ret += "#{name}\n#{"-" * name.to_s.length}\n"
      if hash[:doc]
        ret += Puppet::Util::Docs.scrub(hash[:doc])
      else
        ret += "Undocumented.\n"
      end

      ret += "\n\n- *Type*: #{hash[:type]}\n\n"
    end

    ret
  end

  def self.functions(env = nil)
    Puppet.deprecation_warning "Puppet::Parser::Functions.functions is deprecated and will be removed in 3.0"
    @functions.synchronize {
      @functions[ env || Environment.current || Environment.root ]
    }
  end

  # Determine if a given function returns a value or not.
  def self.rvalue?(name)
<<<<<<< HEAD
    (functions[name.intern] || {})[:type] == :rvalue
=======
    func = get_function(name)
    func ? func[:type] == :rvalue : false
  end


  class << self
    private

    def merged_functions
      @functions.synchronize {
        @functions[Environment.root].merge(@functions[Environment.current])
      }
    end

    def get_function(name)
      name = symbolize(name)
      merged_functions[name]
    end

    def add_function(name, func)
      name = symbolize(name)
      @functions.synchronize {
        @functions[Environment.current][name] = func
      }
    end
>>>>>>> 97f742d7
  end

  reset  # initialize the class instance variables
end<|MERGE_RESOLUTION|>--- conflicted
+++ resolved
@@ -44,11 +44,7 @@
   def self.newfunction(name, options = {}, &block)
     name = name.intern
 
-<<<<<<< HEAD
-    Puppet.warning "Overwriting previous definition for function #{name}" if functions.include?(name)
-=======
-    raise Puppet::DevError, "Function #{name} already defined" if get_function(name)
->>>>>>> 97f742d7
+    Puppet.warning "Overwriting previous definition for function #{name}" if get_function(name)
 
     ftype = options[:type] || :statement
 
@@ -70,12 +66,8 @@
 
   # Remove a function added by newfunction
   def self.rmfunction(name)
-<<<<<<< HEAD
+    Puppet.deprecation_warning "Puppet::Parser::Functions.rmfunction is deprecated and will be removed in 3.0"
     name = name.intern
-=======
-    Puppet.deprecation_warning "Puppet::Parser::Functions.rmfunction is deprecated and will be removed in 3.0"
-    name = symbolize(name)
->>>>>>> 97f742d7
 
     raise Puppet::DevError, "Function #{name} is not defined" unless get_function(name)
 
@@ -139,9 +131,6 @@
 
   # Determine if a given function returns a value or not.
   def self.rvalue?(name)
-<<<<<<< HEAD
-    (functions[name.intern] || {})[:type] == :rvalue
-=======
     func = get_function(name)
     func ? func[:type] == :rvalue : false
   end
@@ -157,17 +146,16 @@
     end
 
     def get_function(name)
-      name = symbolize(name)
+      name = name.intern
       merged_functions[name]
     end
 
     def add_function(name, func)
-      name = symbolize(name)
+      name = name.intern
       @functions.synchronize {
         @functions[Environment.current][name] = func
       }
     end
->>>>>>> 97f742d7
   end
 
   reset  # initialize the class instance variables
