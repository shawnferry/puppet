--- conflicted
+++ resolved
@@ -81,13 +81,9 @@
             }
 
         This is mostly useful for restricting certain resources to being
-<<<<<<< HEAD
-        applied in maintenance windows or during off-peak hours.
+        applied in maintenance windows or during off-peak hours. Multiple
+        ranges can be applied in array context.
       EOT
-=======
-        applied in maintenance windows or during off-peak hours. Multiple
-        ranges can be applied in array context."
->>>>>>> ddde61ec
 
       # This is lame; properties all use arrays as values, but parameters don't.
       # That's going to hurt eventually.
