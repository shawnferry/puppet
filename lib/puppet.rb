--- conflicted
+++ resolved
@@ -1,12 +1,7 @@
 require 'puppet/version'
 
-<<<<<<< HEAD
-if RUBY_VERSION < "1.9.3"
+if Gem::Version.new(RUBY_VERSION) < Gem::Version.new("1.9.3")
   raise LoadError, _("Puppet %{version} requires ruby 1.9.3 or greater.") % { version: Puppet.version }
-=======
-if Gem::Version.new(RUBY_VERSION) < Gem::Version.new("1.9.3")
-  raise LoadError, "Puppet #{Puppet.version} requires ruby 1.9.3 or greater."
->>>>>>> 5721e4c8
 end
 
 Puppet::OLDEST_RECOMMENDED_RUBY_VERSION = '2.1.0'
@@ -169,13 +164,8 @@
 
   # Now that settings are loaded we have the code loaded to be able to issue
   # deprecation warnings. Warn if we're on a deprecated ruby version.
-<<<<<<< HEAD
-  if RUBY_VERSION < Puppet::OLDEST_RECOMMENDED_RUBY_VERSION
+  if Gem::Version.new(RUBY_VERSION) < Gem::Version.new(Puppet::OLDEST_RECOMMENDED_RUBY_VERSION)
     Puppet.deprecation_warning(_("Support for ruby version %{version} is deprecated and will be removed in a future release. See https://docs.puppet.com/puppet/latest/system_requirements.html#ruby for a list of supported ruby versions.") % { version: RUBY_VERSION })
-=======
-  if Gem::Version.new(RUBY_VERSION) < Gem::Version.new(Puppet::OLDEST_RECOMMENDED_RUBY_VERSION)
-    Puppet.deprecation_warning("Support for ruby version #{RUBY_VERSION} is deprecated and will be removed in a future release. See https://docs.puppet.com/puppet/latest/system_requirements.html#ruby for a list of supported ruby versions.")
->>>>>>> 5721e4c8
   end
 
   # Initialize puppet's settings. This is intended only for use by external tools that are not
