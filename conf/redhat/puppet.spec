# Augeas and SELinux requirements may be disabled at build time by passing
# --without augeas and/or --without selinux to rpmbuild or mock

%{!?ruby_sitelibdir: %global ruby_sitelibdir %(ruby -rrbconfig -e 'puts Config::CONFIG["sitelibdir"]')}
%global confdir conf/redhat

Name:           puppet
<<<<<<< HEAD
Version:        2.7.9
#Release:        0.1rc1%{?dist}
=======
Version:        2.6.13
>>>>>>> fc3f8b93
Release:        1%{?dist}
Summary:        A network tool for managing many disparate systems
License:        ASL 2.0
URL:            http://puppetlabs.com
Source0:        http://puppetlabs.com/downloads/%{name}/%{name}-%{version}.tar.gz
#Source0:        http://puppetlabs.com/downloads/%{name}/%{name}-%{version}rc1.tar.gz
Source1:        http://puppetlabs.com/downloads/%{name}/%{name}-%{version}.tar.gz.asc
#Source1:        http://puppetlabs.com/downloads/%{name}/%{name}-%{version}rc1.tar.gz.asc

Group:          System Environment/Base

BuildRoot:      %{_tmppath}/%{name}-%{version}-%{release}-root-%(%{__id_u} -n)

BuildRequires:  facter >= 1.5
BuildRequires:  ruby >= 1.8.1

%if 0%{?fedora} || 0%{?rhel} >= 5
BuildArch:      noarch
Requires:       ruby(abi) = 1.8
Requires:       ruby-shadow
%endif

# Pull in ruby selinux bindings where available
%if 0%{?fedora} || 0%{?rhel} >= 6
%{!?_without_selinux:Requires: ruby(selinux), libselinux-utils}
%else
%if 0%{?rhel} && 0%{?rhel} == 5
%{!?_without_selinux:Requires: libselinux-ruby, libselinux-utils}
%endif
%endif

Requires:       facter >= 1.5
Requires:       ruby >= 1.8.1
%{!?_without_augeas:Requires: ruby-augeas}

Requires(pre):  shadow-utils
Requires(post): chkconfig
Requires(preun): chkconfig
Requires(preun): initscripts
Requires(postun): initscripts

%description
Puppet lets you centrally manage every important aspect of your system using a
cross-platform specification language that manages all the separate elements
normally aggregated in different files, like users, cron jobs, and hosts,
along with obviously discrete elements like packages, services, and files.

%package server
Group:          System Environment/Base
Summary:        Server for the puppet system management tool
Requires:       puppet = %{version}-%{release}
Requires(post): chkconfig
Requires(preun): chkconfig
Requires(preun): initscripts
Requires(postun): initscripts

%description server
Provides the central puppet server daemon which provides manifests to clients.
The server can also function as a certificate authority and file server.

%prep
%setup -q -n %{name}-%{version}
patch -s -p1 < conf/redhat/rundir-perms.patch


%build
# Fix some rpmlint complaints
for f in mac_dscl.pp mac_dscl_revert.pp \
         mac_pkgdmg.pp ; do
  sed -i -e'1d' examples/$f
  chmod a-x examples/$f
done
for f in external/nagios.rb network/http_server/mongrel.rb relationship.rb; do
  sed -i -e '1d' lib/puppet/$f
done
chmod +x ext/puppetstoredconfigclean.rb

find examples/ -type f -empty | xargs rm
find examples/ -type f | xargs chmod a-x

# puppet-queue.conf is more of an example, used for stompserver
mv conf/puppet-queue.conf examples/etc/puppet/

%install
rm -rf %{buildroot}
ruby install.rb --destdir=%{buildroot} --quick --no-rdoc

install -d -m0755 %{buildroot}%{_sysconfdir}/puppet/manifests
install -d -m0755 %{buildroot}%{_datadir}/%{name}/modules
install -d -m0755 %{buildroot}%{_localstatedir}/lib/puppet
install -d -m0755 %{buildroot}%{_localstatedir}/run/puppet
install -d -m0750 %{buildroot}%{_localstatedir}/log/puppet
install -Dp -m0644 %{confdir}/client.sysconfig %{buildroot}%{_sysconfdir}/sysconfig/puppet
install -Dp -m0755 %{confdir}/client.init %{buildroot}%{_initrddir}/puppet
install -Dp -m0644 %{confdir}/server.sysconfig %{buildroot}%{_sysconfdir}/sysconfig/puppetmaster
install -Dp -m0755 %{confdir}/server.init %{buildroot}%{_initrddir}/puppetmaster
install -Dp -m0644 %{confdir}/fileserver.conf %{buildroot}%{_sysconfdir}/puppet/fileserver.conf
install -Dp -m0644 %{confdir}/puppet.conf %{buildroot}%{_sysconfdir}/puppet/puppet.conf
install -Dp -m0644 %{confdir}/logrotate %{buildroot}%{_sysconfdir}/logrotate.d/puppet

# We need something for these ghosted files, otherwise rpmbuild
# will complain loudly. They won't be included in the binary packages
touch %{buildroot}%{_sysconfdir}/puppet/puppetmasterd.conf
touch %{buildroot}%{_sysconfdir}/puppet/puppetca.conf
touch %{buildroot}%{_sysconfdir}/puppet/puppetd.conf

# Install the ext/ directory to %%{_datadir}/%%{name}
install -d %{buildroot}%{_datadir}/%{name}
cp -a ext/ %{buildroot}%{_datadir}/%{name}
# emacs and vim bits are installed elsewhere
rm -rf %{buildroot}%{_datadir}/%{name}/ext/{emacs,vim}

# Install emacs mode files
emacsdir=%{buildroot}%{_datadir}/emacs/site-lisp
install -Dp -m0644 ext/emacs/puppet-mode.el $emacsdir/puppet-mode.el
install -Dp -m0644 ext/emacs/puppet-mode-init.el \
    $emacsdir/site-start.d/puppet-mode-init.el

# Install vim syntax files
vimdir=%{buildroot}%{_datadir}/vim/vimfiles
install -Dp -m0644 ext/vim/ftdetect/puppet.vim $vimdir/ftdetect/puppet.vim
install -Dp -m0644 ext/vim/syntax/puppet.vim $vimdir/syntax/puppet.vim

%if 0%{?fedora} >= 15
# Setup tmpfiles.d config
mkdir -p %{buildroot}%{_sysconfdir}/tmpfiles.d
echo "D /var/run/%{name} 0755 %{name} %{name} -" > \
    %{buildroot}%{_sysconfdir}/tmpfiles.d/%{name}.conf
%endif

%files
%defattr(-, root, root, 0755)
%doc CHANGELOG LICENSE README.md examples
%{_bindir}/pi
%{_bindir}/puppet
%{_bindir}/ralsh
%{_bindir}/filebucket
%{_bindir}/puppetdoc
%{_sbindir}/puppetca
%{_sbindir}/puppetd
%{ruby_sitelibdir}/*
%{_initrddir}/puppet
%dir %{_sysconfdir}/puppet
%if 0%{?fedora} >= 15
%config(noreplace) %{_sysconfdir}/tmpfiles.d/%{name}.conf
%endif
%config(noreplace) %{_sysconfdir}/sysconfig/puppet
%config(noreplace) %{_sysconfdir}/puppet/puppet.conf
%config(noreplace) %{_sysconfdir}/puppet/auth.conf
%ghost %config(noreplace,missingok) %{_sysconfdir}/puppet/puppetca.conf
%ghost %config(noreplace,missingok) %{_sysconfdir}/puppet/puppetd.conf
%config(noreplace) %{_sysconfdir}/logrotate.d/puppet
# We don't want to require emacs or vim, so we need to own these dirs
%{_datadir}/emacs
%{_datadir}/vim
%{_datadir}/%{name}
# These need to be owned by puppet so the server can
# write to them
%attr(-, puppet, puppet) %{_localstatedir}/run/puppet
%attr(-, puppet, puppet) %{_localstatedir}/log/puppet
%attr(-, puppet, puppet) %{_localstatedir}/lib/puppet
%{_mandir}/man5/puppet.conf.5.gz
%{_mandir}/man8/pi.8.gz
%{_mandir}/man8/puppet.8.gz
%{_mandir}/man8/puppetca.8.gz
%{_mandir}/man8/puppetd.8.gz
%{_mandir}/man8/ralsh.8.gz
%{_mandir}/man8/puppetdoc.8.gz
%{_mandir}/man8/puppet-agent.8.gz
%{_mandir}/man8/puppet-apply.8.gz
%{_mandir}/man8/puppet-catalog.8.gz
%{_mandir}/man8/puppet-describe.8.gz
%{_mandir}/man8/puppet-cert.8.gz
%{_mandir}/man8/puppet-certificate.8.gz
%{_mandir}/man8/puppet-certificate_request.8.gz
%{_mandir}/man8/puppet-certificate_revocation_list.8.gz
%{_mandir}/man8/puppet-config.8.gz
%{_mandir}/man8/puppet-device.8.gz
%{_mandir}/man8/puppet-doc.8.gz
%{_mandir}/man8/puppet-facts.8.gz
%{_mandir}/man8/puppet-file.8.gz
%{_mandir}/man8/puppet-filebucket.8.gz
%{_mandir}/man8/puppet-help.8.gz
%{_mandir}/man8/puppet-inspect.8.gz
%{_mandir}/man8/puppet-key.8.gz
%{_mandir}/man8/puppet-kick.8.gz
%{_mandir}/man8/puppet-man.8.gz
%{_mandir}/man8/puppet-node.8.gz
%{_mandir}/man8/puppet-parser.8.gz
%{_mandir}/man8/puppet-plugin.8.gz
%{_mandir}/man8/puppet-queue.8.gz
%{_mandir}/man8/puppet-report.8.gz
%{_mandir}/man8/puppet-resource.8.gz
%{_mandir}/man8/puppet-resource_type.8.gz
%{_mandir}/man8/puppet-secret_agent.8.gz
%{_mandir}/man8/puppet-status.8.gz

%files server
%defattr(-, root, root, 0755)
%{_sbindir}/puppetmasterd
%{_sbindir}/puppetrun
%{_sbindir}/puppetqd
%{_initrddir}/puppetmaster
%config(noreplace) %{_sysconfdir}/puppet/fileserver.conf
%dir %{_sysconfdir}/puppet/manifests
%config(noreplace) %{_sysconfdir}/sysconfig/puppetmaster
%ghost %config(noreplace,missingok) %{_sysconfdir}/puppet/puppetmasterd.conf
%{_mandir}/man8/filebucket.8.gz
%{_mandir}/man8/puppetmasterd.8.gz
%{_mandir}/man8/puppetrun.8.gz
%{_mandir}/man8/puppetqd.8.gz
%{_mandir}/man8/puppet-master.8.gz

# Fixed uid/gid were assigned in bz 472073 (Fedora), 471918 (RHEL-5),
# and 471919 (RHEL-4)
%pre
getent group puppet &>/dev/null || groupadd -r puppet -g 52 &>/dev/null
getent passwd puppet &>/dev/null || \
useradd -r -u 52 -g puppet -d %{_localstatedir}/lib/puppet -s /sbin/nologin \
    -c "Puppet" puppet &>/dev/null
# ensure that old setups have the right puppet home dir
if [ $1 -gt 1 ] ; then
  usermod -d %{_localstatedir}/lib/puppet puppet &>/dev/null
fi
exit 0

%post
/sbin/chkconfig --add puppet || :
if [ "$1" -ge 1 ]; then
  # The pidfile changed from 0.25.x to 2.6.x, handle upgrades without leaving
  # the old process running.
  oldpid="%{_localstatedir}/run/puppet/puppetd.pid"
  newpid="%{_localstatedir}/run/puppet/agent.pid"
  if [ -s "$oldpid" -a ! -s "$newpid" ]; then
    (kill $(< "$oldpid") && rm -f "$oldpid" && \
      /sbin/service puppet start) >/dev/null 2>&1 || :
  fi
fi

%post server
/sbin/chkconfig --add puppetmaster || :
if [ "$1" -ge 1 ]; then
  # The pidfile changed from 0.25.x to 2.6.x, handle upgrades without leaving
  # the old process running.
  oldpid="%{_localstatedir}/run/puppet/puppetmasterd.pid"
  newpid="%{_localstatedir}/run/puppet/master.pid"
  if [ -s "$oldpid" -a ! -s "$newpid" ]; then
    (kill $(< "$oldpid") && rm -f "$oldpid" && \
      /sbin/service puppetmaster start) >/dev/null 2>&1 || :
  fi
fi

%preun
if [ "$1" = 0 ] ; then
  /sbin/service puppet stop >/dev/null 2>&1
  /sbin/chkconfig --del puppet || :
fi

%preun server
if [ "$1" = 0 ] ; then
  /sbin/service puppetmaster stop >/dev/null 2>&1
  /sbin/chkconfig --del puppetmaster || :
fi

%postun
if [ "$1" -ge 1 ]; then
  /sbin/service puppet condrestart >/dev/null 2>&1 || :
fi

%postun server
if [ "$1" -ge 1 ]; then
  /sbin/service puppetmaster condrestart >/dev/null 2>&1 || :
fi

%clean
rm -rf %{buildroot}

%changelog
<<<<<<< HEAD
* Fri Dec 9 2011 Matthaus Litteken <matthaus@puppetlabs.com> - 2.7.9-1
- Update for 2.7.9
=======
* Mon Dec 12 2011 Matthaus Litteken <matthaus@puppetlabs.com> - 2.6.13-1
- Release of 2.6.13

* Fri Oct 21 2011 Michael Stahnke <stahnma@puppetlabs.com> - 2.6.12-1
- CVE-2011-3872 fixes
>>>>>>> fc3f8b93

* Thu Dec 8 2011 Matthaus Litteken <matthaus@puppetlabs.com> - 2.7.8-1
- Update for 2.7.8

* Wed Nov 30 2011 Michael Stahnke <stahnma@puppetlabs.com> - 2.7.8-0.1rc1
- Update for 2.7.8rc1

* Mon Nov 21 2011 Michael Stahnke <stahnma@puppetlabs.com> - 2.7.7-1
- Relaese 2.7.7

* Tue Nov 01 2011 Michael Stahnke <stahnma@puppetlabs.com> - 2.7.7-0.1rc1
- Update for 2.7.7rc1

* Fri Oct 21 2011 Michael Stahnke <stahnma@puppetlabs.com> - 2.7.6-1
- 2.7.6 final

* Thu Oct 13 2011 Michael Stahnke <stahnma@puppetlabs.com> - 2.7.6-.1rc3
- New RC

* Fri Oct 07 2011 Michael Stahnke <stahnma@puppetlabs.com> - 2.7.6-0.1rc2
- New RC

* Mon Oct 03 2011 Michael Stahnke <stahnma@puppetlabs.com> -  2.7.6-0.1rc1
- New RC

* Fri Sep 30 2011 Michael Stahnke <stahnma@puppetlabs.com> - 2.7.5-1
- Fixes for CVE-2011-3869, 3870, 3871

* Wed Sep 28 2011 Michael Stahnke <stahnma@puppetlabs.com> - 2.7.4-1
- Fix for CVE-2011-3484

* Wed Jul 06 2011 Michael Stahnke <stahnma@puppetlabs.com> - 2.7.2-0.2.rc1
- Clean up rpmlint errors
- Put man pages in correct package

* Wed Jul 06 2011 Michael Stahnke <stahnma@puppetlabs.com> - 2.7.2-0.1.rc1
- Update to 2.7.2rc1

* Wed Jun 15 2011 Todd Zullinger <tmz@pobox.com> - 2.6.9-0.1.rc1
- Update rc versioning to ensure 2.6.9 final is newer to rpm
- sync changes with Fedora/EPEL

* Tue Jun 14 2011 Michael Stahnke <stahnma@puppetlabs.com> - 2.6.9rc1-1
- Update to 2.6.9rc1

* Thu Apr 14 2011 Todd Zullinger <tmz@pobox.com> - 2.6.8-1
- Update to 2.6.8

* Thu Mar 24 2011 Todd Zullinger <tmz@pobox.com> - 2.6.7-1
- Update to 2.6.7

* Wed Mar 16 2011 Todd Zullinger <tmz@pobox.com> - 2.6.6-1
- Update to 2.6.6
- Ensure %%pre exits cleanly
- Fix License tag, puppet is now GPLv2 only
- Create and own /usr/share/puppet/modules (#615432)
- Properly restart puppet agent/master daemons on upgrades from 0.25.x
- Require libselinux-utils when selinux support is enabled
- Support tmpfiles.d for Fedora >= 15 (#656677)

* Wed Feb 09 2011 Fedora Release Engineering <rel-eng@lists.fedoraproject.org> - 0.25.5-2
- Rebuilt for https://fedoraproject.org/wiki/Fedora_15_Mass_Rebuild

* Mon May 17 2010 Todd Zullinger <tmz@pobox.com> - 0.25.5-1
- Update to 0.25.5
- Adjust selinux conditional for EL-6
- Apply rundir-perms patch from tarball rather than including it separately
- Update URL's to reflect the new puppetlabs.com domain

* Fri Jan 29 2010 Todd Zullinger <tmz@pobox.com> - 0.25.4-1
- Update to 0.25.4

* Tue Jan 19 2010 Todd Zullinger <tmz@pobox.com> - 0.25.3-2
- Apply upstream patch to fix cron resources (upstream #2845)

* Mon Jan 11 2010 Todd Zullinger <tmz@pobox.com> - 0.25.3-1
- Update to 0.25.3

* Tue Jan 05 2010 Todd Zullinger <tmz@pobox.com> - 0.25.2-1.1
- Replace %%define with %%global for macros

* Tue Jan 05 2010 Todd Zullinger <tmz@pobox.com> - 0.25.2-1
- Update to 0.25.2
- Fixes CVE-2010-0156, tmpfile security issue (#502881)
- Install auth.conf, puppetqd manpage, and queuing examples/docs

* Wed Nov 25 2009 Jeroen van Meeuwen <j.van.meeuwen@ogd.nl> - 0.25.1-1
- New upstream version

* Tue Oct 27 2009 Todd Zullinger <tmz@pobox.com> - 0.25.1-0.3
- Update to 0.25.1
- Include the pi program and man page (R.I.Pienaar)

* Sat Oct 17 2009 Todd Zullinger <tmz@pobox.com> - 0.25.1-0.2.rc2
- Update to 0.25.1rc2

* Tue Sep 22 2009 Todd Zullinger <tmz@pobox.com> - 0.25.1-0.1.rc1
- Update to 0.25.1rc1
- Move puppetca to puppet package, it has uses on client systems
- Drop redundant %%doc from manpage %%file listings

* Fri Sep 04 2009 Todd Zullinger <tmz@pobox.com> - 0.25.0-1
- Update to 0.25.0
- Fix permissions on /var/log/puppet (#495096)
- Install emacs mode and vim syntax files (#491437)
- Install ext/ directory in %%{_datadir}/%%{name} (/usr/share/puppet)

* Mon May 04 2009 Todd Zullinger <tmz@pobox.com> - 0.25.0-0.1.beta1
- Update to 0.25.0beta1
- Make Augeas and SELinux requirements build time options

* Mon Mar 23 2009 Todd Zullinger <tmz@pobox.com> - 0.24.8-1
- Update to 0.24.8
- Quiet output from %%pre
- Use upstream install script
- Increase required facter version to >= 1.5

* Tue Dec 16 2008 Todd Zullinger <tmz@pobox.com> - 0.24.7-4
- Remove redundant useradd from %%pre

* Tue Dec 16 2008 Jeroen van Meeuwen <kanarip@kanarip.com> - 0.24.7-3
- New upstream version
- Set a static uid and gid (#472073, #471918, #471919)
- Add a conditional requirement on libselinux-ruby for Fedora >= 9
- Add a dependency on ruby-augeas

* Wed Oct 22 2008 Todd Zullinger <tmz@pobox.com> - 0.24.6-1
- Update to 0.24.6
- Require ruby-shadow on Fedora and RHEL >= 5
- Simplify Fedora/RHEL version checks for ruby(abi) and BuildArch
- Require chkconfig and initstripts for preun, post, and postun scripts
- Conditionally restart puppet in %%postun
- Ensure %%preun, %%post, and %%postun scripts exit cleanly
- Create puppet user/group according to Fedora packaging guidelines
- Quiet a few rpmlint complaints
- Remove useless %%pbuild macro
- Make specfile more like the Fedora/EPEL template

* Mon Jul 28 2008 David Lutterkort <dlutter@redhat.com> - 0.24.5-1
- Add /usr/bin/puppetdoc

* Thu Jul 24 2008 Brenton Leanhardt <bleanhar@redhat.com>
- New version
- man pages now ship with tarball
- examples/code moved to root examples dir in upstream tarball

* Tue Mar 25 2008 David Lutterkort <dlutter@redhat.com> - 0.24.4-1
- Add man pages (from separate tarball, upstream will fix to
  include in main tarball)

* Mon Mar 24 2008 David Lutterkort <dlutter@redhat.com> - 0.24.3-1
- New version

* Wed Mar  5 2008 David Lutterkort <dlutter@redhat.com> - 0.24.2-1
- New version

* Sat Dec 22 2007 David Lutterkort <dlutter@redhat.com> - 0.24.1-1
- New version

* Mon Dec 17 2007 David Lutterkort <dlutter@redhat.com> - 0.24.0-2
- Use updated upstream tarball that contains yumhelper.py

* Fri Dec 14 2007 David Lutterkort <dlutter@redhat.com> - 0.24.0-1
- Fixed license
- Munge examples/ to make rpmlint happier

* Wed Aug 22 2007 David Lutterkort <dlutter@redhat.com> - 0.23.2-1
- New version

* Thu Jul 26 2007 David Lutterkort <dlutter@redhat.com> - 0.23.1-1
- Remove old config files

* Wed Jun 20 2007 David Lutterkort <dlutter@redhat.com> - 0.23.0-1
- Install one puppet.conf instead of old config files, keep old configs
  around to ease update
- Use plain shell commands in install instead of macros

* Wed May  2 2007 David Lutterkort <dlutter@redhat.com> - 0.22.4-1
- New version

* Thu Mar 29 2007 David Lutterkort <dlutter@redhat.com> - 0.22.3-1
- Claim ownership of _sysconfdir/puppet (bz 233908)

* Mon Mar 19 2007 David Lutterkort <dlutter@redhat.com> - 0.22.2-1
- Set puppet's homedir to /var/lib/puppet, not /var/puppet
- Remove no-lockdir patch, not needed anymore

* Mon Feb 12 2007 David Lutterkort <dlutter@redhat.com> - 0.22.1-2
- Fix bogus config parameter in puppetd.conf

* Sat Feb  3 2007 David Lutterkort <dlutter@redhat.com> - 0.22.1-1
- New version

* Fri Jan  5 2007 David Lutterkort <dlutter@redhat.com> - 0.22.0-1
- New version

* Mon Nov 20 2006 David Lutterkort <dlutter@redhat.com> - 0.20.1-2
- Make require ruby(abi) and buildarch: noarch conditional for fedora 5 or
  later to allow building on older fedora releases

* Mon Nov 13 2006 David Lutterkort <dlutter@redhat.com> - 0.20.1-1
- New version

* Mon Oct 23 2006 David Lutterkort <dlutter@redhat.com> - 0.20.0-1
- New version

* Tue Sep 26 2006 David Lutterkort <dlutter@redhat.com> - 0.19.3-1
- New version

* Mon Sep 18 2006 David Lutterkort <dlutter@redhat.com> - 0.19.1-1
- New version

* Thu Sep  7 2006 David Lutterkort <dlutter@redhat.com> - 0.19.0-1
- New version

* Tue Aug  1 2006 David Lutterkort <dlutter@redhat.com> - 0.18.4-2
- Use /usr/bin/ruby directly instead of /usr/bin/env ruby in
  executables. Otherwise, initscripts break since pidof can't find the
  right process

* Tue Aug  1 2006 David Lutterkort <dlutter@redhat.com> - 0.18.4-1
- New version

* Fri Jul 14 2006 David Lutterkort <dlutter@redhat.com> - 0.18.3-1
- New version

* Wed Jul  5 2006 David Lutterkort <dlutter@redhat.com> - 0.18.2-1
- New version

* Wed Jun 28 2006 David Lutterkort <dlutter@redhat.com> - 0.18.1-1
- Removed lsb-config.patch and yumrepo.patch since they are upstream now

* Mon Jun 19 2006 David Lutterkort <dlutter@redhat.com> - 0.18.0-1
- Patch config for LSB compliance (lsb-config.patch)
- Changed config moves /var/puppet to /var/lib/puppet, /etc/puppet/ssl
  to /var/lib/puppet, /etc/puppet/clases.txt to /var/lib/puppet/classes.txt,
  /etc/puppet/localconfig.yaml to /var/lib/puppet/localconfig.yaml

* Fri May 19 2006 David Lutterkort <dlutter@redhat.com> - 0.17.2-1
- Added /usr/bin/puppetrun to server subpackage
- Backported patch for yumrepo type (yumrepo.patch)

* Wed May  3 2006 David Lutterkort <dlutter@redhat.com> - 0.16.4-1
- Rebuilt

* Fri Apr 21 2006 David Lutterkort <dlutter@redhat.com> - 0.16.0-1
- Fix default file permissions in server subpackage
- Run puppetmaster as user puppet
- rebuilt for 0.16.0

* Mon Apr 17 2006 David Lutterkort <dlutter@redhat.com> - 0.15.3-2
- Don't create empty log files in post-install scriptlet

* Fri Apr  7 2006 David Lutterkort <dlutter@redhat.com> - 0.15.3-1
- Rebuilt for new version

* Wed Mar 22 2006 David Lutterkort <dlutter@redhat.com> - 0.15.1-1
- Patch0: Run puppetmaster as root; running as puppet is not ready
  for primetime

* Mon Mar 13 2006 David Lutterkort <dlutter@redhat.com> - 0.15.0-1
- Commented out noarch; requires fix for bz184199

* Mon Mar  6 2006 David Lutterkort <dlutter@redhat.com> - 0.14.0-1
- Added BuildRequires for ruby

* Wed Mar  1 2006 David Lutterkort <dlutter@redhat.com> - 0.13.5-1
- Removed use of fedora-usermgmt. It is not required for Fedora Extras and
  makes it unnecessarily hard to use this rpm outside of Fedora. Just
  allocate the puppet uid/gid dynamically

* Sun Feb 19 2006 David Lutterkort <dlutter@redhat.com> - 0.13.0-4
- Use fedora-usermgmt to create puppet user/group. Use uid/gid 24. Fixed
problem with listing fileserver.conf and puppetmaster.conf twice

* Wed Feb  8 2006 David Lutterkort <dlutter@redhat.com> - 0.13.0-3
- Fix puppetd.conf

* Wed Feb  8 2006 David Lutterkort <dlutter@redhat.com> - 0.13.0-2
- Changes to run puppetmaster as user puppet

* Mon Feb  6 2006 David Lutterkort <dlutter@redhat.com> - 0.13.0-1
- Don't mark initscripts as config files

* Mon Feb  6 2006 David Lutterkort <dlutter@redhat.com> - 0.12.0-2
- Fix BuildRoot. Add dist to release

* Tue Jan 17 2006 David Lutterkort <dlutter@redhat.com> - 0.11.0-1
- Rebuild

* Thu Jan 12 2006 David Lutterkort <dlutter@redhat.com> - 0.10.2-1
- Updated for 0.10.2 Fixed minor kink in how Source is given

* Wed Jan 11 2006 David Lutterkort <dlutter@redhat.com> - 0.10.1-3
- Added basic fileserver.conf

* Wed Jan 11 2006 David Lutterkort <dlutter@redhat.com> - 0.10.1-1
- Updated. Moved installation of library files to sitelibdir. Pulled
initscripts into separate files. Folded tools rpm into server

* Thu Nov 24 2005 Duane Griffin <d.griffin@psenterprise.com>
- Added init scripts for the client

* Wed Nov 23 2005 Duane Griffin <d.griffin@psenterprise.com>
- First packaging<|MERGE_RESOLUTION|>--- conflicted
+++ resolved
@@ -5,12 +5,8 @@
 %global confdir conf/redhat
 
 Name:           puppet
-<<<<<<< HEAD
 Version:        2.7.9
 #Release:        0.1rc1%{?dist}
-=======
-Version:        2.6.13
->>>>>>> fc3f8b93
 Release:        1%{?dist}
 Summary:        A network tool for managing many disparate systems
 License:        ASL 2.0
@@ -289,16 +285,8 @@
 rm -rf %{buildroot}
 
 %changelog
-<<<<<<< HEAD
 * Fri Dec 9 2011 Matthaus Litteken <matthaus@puppetlabs.com> - 2.7.9-1
 - Update for 2.7.9
-=======
-* Mon Dec 12 2011 Matthaus Litteken <matthaus@puppetlabs.com> - 2.6.13-1
-- Release of 2.6.13
-
-* Fri Oct 21 2011 Michael Stahnke <stahnma@puppetlabs.com> - 2.6.12-1
-- CVE-2011-3872 fixes
->>>>>>> fc3f8b93
 
 * Thu Dec 8 2011 Matthaus Litteken <matthaus@puppetlabs.com> - 2.7.8-1
 - Update for 2.7.8
@@ -336,6 +324,12 @@
 
 * Wed Jul 06 2011 Michael Stahnke <stahnma@puppetlabs.com> - 2.7.2-0.1.rc1
 - Update to 2.7.2rc1
+
+* Mon Dec 12 2011 Matthaus Litteken <matthaus@puppetlabs.com> - 2.6.13-1
+- Release of 2.6.13
+
+* Fri Oct 21 2011 Michael Stahnke <stahnma@puppetlabs.com> - 2.6.12-1
+- CVE-2011-3872 fixes
 
 * Wed Jun 15 2011 Todd Zullinger <tmz@pobox.com> - 2.6.9-0.1.rc1
 - Update rc versioning to ensure 2.6.9 final is newer to rpm
